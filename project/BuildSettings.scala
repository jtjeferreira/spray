--- conflicted
+++ resolved
@@ -10,11 +10,7 @@
 import SbtOsgi._
 
 object BuildSettings {
-<<<<<<< HEAD
-  val VERSION = "1.3.0"
-=======
-  val VERSION = "1.2.1"
->>>>>>> 24f9baca
+  val VERSION = "1.3.1"
 
   lazy val basicSettings = seq(
     version               := NightlyBuildSupport.buildVersion(VERSION),
