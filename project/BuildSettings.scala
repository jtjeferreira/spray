--- conflicted
+++ resolved
@@ -97,17 +97,6 @@
     }
   )
 
-<<<<<<< HEAD
-=======
-  lazy val siteSettings = basicSettings ++ formatSettings ++ noPublishing ++ Revolver.settings ++
-    SiteSupport.settings ++ seq(
-      resourceGenerators in Compile <+= (target in ScalaUnidoc in unidoc in LocalRootProject){ docsLocation =>
-        constant(Seq(docsLocation)).map(_.flatMap(_.***.get))
-      },
-      assembly <<= assembly.dependsOn(unidoc in Compile in LocalRootProject)
-    )
-
->>>>>>> 6a11bd0e
   lazy val docsSettings = basicSettings ++ noPublishing ++ seq(
     unmanagedSourceDirectories in Test <<= baseDirectory { _ ** "code" get }
   )
