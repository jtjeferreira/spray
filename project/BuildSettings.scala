import sbt._
import Keys._

import com.typesafe.sbt.SbtScalariform
import com.typesafe.sbt.SbtScalariform.ScalariformKeys
import sbtassembly.Plugin.AssemblyKeys._
import sbtassembly.Plugin._
import spray.revolver.RevolverPlugin.Revolver
import twirl.sbt.TwirlPlugin.Twirl
import ls.Plugin._


object BuildSettings {
<<<<<<< HEAD
  val VERSION = "1.0-M7"
=======
  val VERSION = "1.1-SNAPSHOT"
>>>>>>> b7277734

  lazy val basicSettings = seq(
    version               := NightlyBuildSupport.buildVersion(VERSION),
    homepage              := Some(new URL("http://spray.io")),
    organization          := "io.spray",
    organizationHomepage  := Some(new URL("http://spray.io")),
    description           := "A suite of lightweight Scala libraries for building and consuming RESTful " +
                             "web services on top of Akka",
    startYear             := Some(2011),
    licenses              := Seq("Apache 2" -> new URL("http://www.apache.org/licenses/LICENSE-2.0.txt")),
    scalaVersion          := "2.9.3",
    scalaVersion in update:= "2.9.2",
    resolvers             ++= Dependencies.resolutionRepos,
    scalacOptions         := Seq(
      "-encoding", "utf8",
      "-unchecked",
      "-deprecation",
      "-Ydependent-method-types"
    )
  )

  lazy val sprayModuleSettings =
    basicSettings ++ formatSettings ++
    NightlyBuildSupport.settings ++
    net.virtualvoid.sbt.graph.Plugin.graphSettings ++
    seq(
      // scaladoc settings
      (scalacOptions in doc) <++= (name, version).map { (n, v) => Seq("-doc-title", n, "-doc-version", v) },

      // publishing
      crossPaths := false,
      publishMavenStyle := true,
      publishTo <<= version { version =>
        Some {
          "spray nexus" at {
            // public uri is repo.spray.io, we use an SSH tunnel to the nexus here
            "http://localhost:42424/content/repositories/" + {
              if (version.trim.endsWith("SNAPSHOT")) "snapshots/" else
                if (NightlyBuildSupport.isNightly) "nightlies/" else "releases/"
            }
          }
        }
      }
    )

  lazy val noPublishing = seq(
    publish := (),
    publishLocal := ()
  )

  lazy val generateSprayVersionConf = TaskKey[Seq[File]]("generate-spray-version-conf",
    "Create a reference.conf file in the managed resources folder that contains a spray.version = ... setting")

  lazy val sprayVersionConfGeneration = seq(
    (unmanagedResources in Compile) <<= (unmanagedResources in Compile).map(_.filter(_.getName != "reference.conf")),
    resourceGenerators in Compile <+= generateSprayVersionConf,
    generateSprayVersionConf <<= (unmanagedResourceDirectories in Compile, resourceManaged in Compile, version) map {
      (sourceDir, targetDir, version) => {
        val source = sourceDir / "reference.conf"
        val target = targetDir / "reference.conf"
        val conf = IO.read(source.get.head)
        IO.write(target, conf.replace("<VERSION>", version))
        Seq(target)
      }
    }
  )

  lazy val exampleSettings = basicSettings ++ noPublishing

  lazy val benchmarkSettings = basicSettings ++ noPublishing ++ Revolver.settings ++ assemblySettings ++ Seq(
    mainClass in assembly := Some("spray.examples.Main"),
    jarName in assembly := "benchmark.jar",
    test in assembly := {},
    javaOptions in Revolver.reStart ++= Seq("-verbose:gc", "-XX:+PrintCompilation")
  )

  import com.github.siasia.WebPlugin._
  lazy val jettyExampleSettings = exampleSettings ++ webSettings // ++ disableJettyLogSettings

  import com.github.siasia.PluginKeys._
  lazy val disableJettyLogSettings = inConfig(container.Configuration) {
    seq(
      start <<= (state, port, apps, customConfiguration, configurationFiles, configurationXml) map {
        (state, port, apps, cc, cf, cx) =>
          state.get(container.attribute).get.start(port, None, Utils.NopLogger, apps, cc, cf, cx)
      }
    )
  }

  lazy val formatSettings = SbtScalariform.scalariformSettings ++ Seq(
    ScalariformKeys.preferences in Compile := formattingPreferences,
    ScalariformKeys.preferences in Test    := formattingPreferences
  )

  import scalariform.formatter.preferences._
  def formattingPreferences =
    FormattingPreferences()
      .setPreference(RewriteArrowSymbols, true)
      .setPreference(AlignParameters, true)
      .setPreference(AlignSingleLineCaseStatements, true)
      .setPreference(DoubleIndentClassDeclaration, true)

}<|MERGE_RESOLUTION|>--- conflicted
+++ resolved
@@ -11,11 +11,7 @@
 
 
 object BuildSettings {
-<<<<<<< HEAD
-  val VERSION = "1.0-M7"
-=======
-  val VERSION = "1.1-SNAPSHOT"
->>>>>>> b7277734
+  val VERSION = "1.0-SNAPSHOT"
 
   lazy val basicSettings = seq(
     version               := NightlyBuildSupport.buildVersion(VERSION),
