--- conflicted
+++ resolved
@@ -13,17 +13,10 @@
   def container (deps: ModuleID*): Seq[ModuleID] = deps map (_ % "container")
 
   val scalaReflect  = "org.scala-lang"                          %   "scala-reflect"               % "2.10.1"
-<<<<<<< HEAD
   val akkaActor     = "com.typesafe.akka"                       %%  "akka-actor"                  % "2.2-M3"
   val akkaSlf4j     = "com.typesafe.akka"                       %%  "akka-slf4j"                  % "2.2-M3"
   val akkaTestKit   = "com.typesafe.akka"                       %%  "akka-testkit"                % "2.2-M3"
-  val parboiled     = "org.parboiled"                           %%  "parboiled-scala"             % "1.1.4"
-=======
-  val akkaActor     = "com.typesafe.akka"                       %%  "akka-actor"                  % "2.1.4"
-  val akkaSlf4j     = "com.typesafe.akka"                       %%  "akka-slf4j"                  % "2.1.4"
-  val akkaTestKit   = "com.typesafe.akka"                       %%  "akka-testkit"                % "2.1.4"
   val parboiled     = "org.parboiled"                           %%  "parboiled-scala"             % "1.1.5"
->>>>>>> 7b0e88a8
   val shapeless     = "com.chuusai"                             %%  "shapeless"                   % "1.2.4"
   val scalatest     = "org.scalatest"                           %%  "scalatest"                   % "1.9.1"
   val specs2        = "org.specs2"                              %%  "specs2"                      % "1.14"
