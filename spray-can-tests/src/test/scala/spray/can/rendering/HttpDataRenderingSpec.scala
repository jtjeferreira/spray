package spray.can.rendering

import org.specs2.mutable.Specification
import akka.util.ByteString
import spray.http.HttpData
import akka.io.Tcp
import java.io.{ FileOutputStream, File }

class HttpDataRenderingSpec extends Specification {
  val bytes = ByteString(Array.fill(10)('a'.toByte))
  val file = {
    val res = File.createTempFile("test", "dat").getCanonicalFile
    val os = new FileOutputStream(res)
    os.write(Array.fill(2000)('b'.toByte))
    os.close()
    res.deleteOnExit()
    res
  }

  "HttpData" should {
    "render correctly" in {
      "Bytes" in {
        toTcpWriteCommand(HttpData(bytes), CustomAck) === Tcp.Write(bytes, CustomAck)
      }
      "FileBytes" in {
        toTcpWriteCommand(HttpData(file, 1000, 500), CustomAck) === Tcp.WriteFile(file.getCanonicalPath, 1000, 500, CustomAck)
      }
<<<<<<< HEAD
      //      "Compound" in {
      //        toTcpWriteCommand(HttpData(bytes) +: HttpData(file, 1000, 500), CustomAck) ===
      //          (Tcp.Write(bytes) +:
      //            Tcp.WriteFile(file.getCanonicalPath, 1000, 500, CustomAck))
      //      }
=======
      "Simple Compound" in {
        toTcpWriteCommand(HttpData(bytes) +: HttpData(file, 1000, 500), CustomAck) ===
          (Tcp.Write(bytes) +:
            Tcp.WriteFile(file.getCanonicalPath, 1000, 500, CustomAck))
      }
      "Long Compound" in {
        val data = HttpData(ByteString('x'.toByte))
        val longCompound = Vector.fill(100000)(data).reduceRight(_ +: _)
        val writes = toTcpWriteCommand(longCompound, CustomAck).asInstanceOf[Iterable[Tcp.SimpleWriteCommand]].toSeq
        val writeData = writes.collect { case Tcp.Write(byteString, _) ⇒ byteString }.reduceLeft(_ ++ _)
        writeData.utf8String === ("x" * 100000)
      }
>>>>>>> 6a11bd0e
    }
  }

  object CustomAck extends Tcp.Event
}<|MERGE_RESOLUTION|>--- conflicted
+++ resolved
@@ -25,13 +25,6 @@
       "FileBytes" in {
         toTcpWriteCommand(HttpData(file, 1000, 500), CustomAck) === Tcp.WriteFile(file.getCanonicalPath, 1000, 500, CustomAck)
       }
-<<<<<<< HEAD
-      //      "Compound" in {
-      //        toTcpWriteCommand(HttpData(bytes) +: HttpData(file, 1000, 500), CustomAck) ===
-      //          (Tcp.Write(bytes) +:
-      //            Tcp.WriteFile(file.getCanonicalPath, 1000, 500, CustomAck))
-      //      }
-=======
       "Simple Compound" in {
         toTcpWriteCommand(HttpData(bytes) +: HttpData(file, 1000, 500), CustomAck) ===
           (Tcp.Write(bytes) +:
@@ -44,7 +37,6 @@
         val writeData = writes.collect { case Tcp.Write(byteString, _) ⇒ byteString }.reduceLeft(_ ++ _)
         writeData.utf8String === ("x" * 100000)
       }
->>>>>>> 6a11bd0e
     }
   }
 
