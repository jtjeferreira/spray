--- conflicted
+++ resolved
@@ -16,19 +16,8 @@
 
 package spray.can.client
 
-<<<<<<< HEAD
-import scala.collection.mutable
-import akka.event.{ Logging, LoggingAdapter }
-import akka.util.Duration
-import akka.actor.ActorRef
-import spray.can.{ HttpEvent, HttpCommand }
-import spray.can.rendering.HttpRequestPartRenderingContext
-import spray.util.ConnectionCloseReasons._
-import spray.http._
-import spray.io._
-=======
 import scala.collection.immutable.Queue
-import scala.concurrent.duration._
+import akka.util.duration._
 import akka.actor.ActorRef
 import akka.io.Tcp
 import spray.can.rendering.RequestPartRenderingContext
@@ -36,7 +25,7 @@
 import spray.http._
 import spray.io._
 import System.{ currentTimeMillis ⇒ now }
->>>>>>> af24d2fa
+import akka.util.Duration
 
 object ClientFrontend {
 
@@ -50,45 +39,6 @@
           var closeCommanders = Set.empty[ActorRef]
 
           val commandPipeline: CPL = {
-<<<<<<< HEAD
-            case HttpCommand(wrapper: HttpMessagePartWrapper) if wrapper.messagePart.isInstanceOf[HttpRequestPart] ⇒
-              wrapper.messagePart.asInstanceOf[HttpRequestPart] match {
-                case x: HttpRequest ⇒
-                  if (openRequests.isEmpty || openRequests.last.timestamp > 0) {
-                    render(wrapper)
-                    openRequests.enqueue(new RequestRecord(x, context.sender, timestamp = System.currentTimeMillis))
-                  } else warning.log(connection.tag, "Received new HttpRequest before previous chunking request was " +
-                    "finished, ignoring...")
-
-                case x: ChunkedRequestStart ⇒
-                  if (openRequests.isEmpty || openRequests.last.timestamp > 0) {
-                    render(wrapper)
-                    openRequests.enqueue(new RequestRecord(x, context.sender, timestamp = 0))
-                  } else warning.log(connection.tag, "Received new ChunkedRequestStart before previous chunking " +
-                    "request was finished, ignoring...")
-
-                case x: MessageChunk ⇒
-                  if (!openRequests.isEmpty && openRequests.last.timestamp == 0) {
-                    render(wrapper)
-                  } else warning.log(connection.tag, "Received MessageChunk outside of chunking request context, " +
-                    "ignoring...")
-
-                case x: ChunkedMessageEnd ⇒
-                  if (!openRequests.isEmpty && openRequests.last.timestamp == 0) {
-                    render(wrapper)
-                    openRequests.last.timestamp = System.currentTimeMillis // only start timer once the request is completed
-                  } else warning.log(connection.tag, "Received ChunkedMessageEnd outside of chunking request " +
-                    "context, ignoring...")
-              }
-
-            case SetRequestTimeout(timeout) ⇒ requestTimeout = timeout.toMillis
-
-            case cmd                        ⇒ commandPL(cmd)
-          }
-
-          val eventPipeline: EPL = {
-            case HttpEvent(x: HttpMessageEnd) ⇒
-=======
             case Http.MessageCommand(HttpMessagePartWrapper(x: HttpRequest, ack)) if closeCommanders.isEmpty ⇒
               if (openRequests.isEmpty || openRequests.last.timestamp > 0) {
                 render(x, ack)
@@ -129,7 +79,6 @@
 
           val eventPipeline: EPL = {
             case Http.MessageEvent(x: HttpMessageEnd) ⇒
->>>>>>> af24d2fa
               if (!openRequests.isEmpty) {
                 val currentRecord = openRequests.head
                 openRequests = openRequests.tail
@@ -139,11 +88,7 @@
                 commandPL(Http.Close)
               }
 
-<<<<<<< HEAD
-            case HttpEvent(x: HttpMessagePart) ⇒
-=======
             case Http.MessageEvent(x: HttpMessagePart) ⇒
->>>>>>> af24d2fa
               if (!openRequests.isEmpty) {
                 dispatch(openRequests.head.sender, x)
               } else {
@@ -151,15 +96,6 @@
                 commandPL(Http.Close)
               }
 
-<<<<<<< HEAD
-            case IOClient.AckEvent(ack) ⇒
-              if (!openRequests.isEmpty) dispatch(openRequests.head.sender, ack)
-              else throw new IllegalStateException
-
-            case x: HttpClient.Closed ⇒
-              openRequests.foreach(rec ⇒ dispatch(rec.sender, x))
-              eventPL(x) // terminates the connection actor and informs the original commander
-=======
             case Pipeline.AckEvent(ack) ⇒
               if (!openRequests.isEmpty) dispatch(openRequests.head.sender, ack)
               else throw new IllegalStateException
@@ -167,26 +103,16 @@
             case x: Tcp.ConnectionClosed ⇒
               openRequests.foldLeft(closeCommanders)(_ + _.sender) foreach (dispatch(_, x))
               eventPL(x) // terminates the connection actor
->>>>>>> af24d2fa
 
             case TickGenerator.Tick ⇒
               checkForTimeout()
               eventPL(TickGenerator.Tick)
 
-<<<<<<< HEAD
-            case x: CommandException ⇒
-              warning.log(connection.tag, "Received {}, closing connection ...", x)
-              commandPL(HttpClient.Close(ProtocolError(x.toString)))
-
-            case ev ⇒ eventPL(ev)
-          }
-=======
             case Tcp.CommandFailed(Tcp.Write(_, Tcp.NoAck(PartAndSender(part, requestSender)))) ⇒
               dispatch(requestSender, Http.SendFailed(part))
 
             case Tcp.CommandFailed(Tcp.Write(_, ack)) ⇒
               log.warning("Sending of HttpRequestPart with ack {} failed, write command dropped", ack)
->>>>>>> af24d2fa
 
             case ev ⇒ eventPL(ev)
           }
@@ -215,21 +141,7 @@
     }
   }
 
-<<<<<<< HEAD
-  private class RequestRecord(
-    val request: HttpRequestPart with HttpMessageStart,
-    val sender: ActorRef,
-    var timestamp: Long)
-
-  ////////////// COMMANDS //////////////
-
-  case class SetRequestTimeout(timeout: Duration) extends Command {
-    require(timeout.isFinite, "timeout must not be infinite, set to zero to disable")
-    require(timeout >= Duration.Zero, "timeout must not be negative")
-  }
-=======
   private class RequestRecord(val request: HttpRequestPart with HttpMessageStart, val sender: ActorRef, var timestamp: Long)
 
   private case class PartAndSender(part: HttpRequestPart, sender: ActorRef)
->>>>>>> af24d2fa
 }