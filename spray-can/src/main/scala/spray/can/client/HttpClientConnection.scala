/*
 * Copyright © 2011-2013 the spray project <http://spray.io>
 *
 * Licensed under the Apache License, Version 2.0 (the "License");
 * you may not use this file except in compliance with the License.
 * You may obtain a copy of the License at
 *
 * http://www.apache.org/licenses/LICENSE-2.0
 *
 * Unless required by applicable law or agreed to in writing, software
 * distributed under the License is distributed on an "AS IS" BASIS,
 * WITHOUT WARRANTIES OR CONDITIONS OF ANY KIND, either express or implied.
 * See the License for the specific language governing permissions and
 * limitations under the License.
 */

package spray.can
package client

import akka.actor.{ ReceiveTimeout, ActorRef }
import akka.io.{ ExtraStrategies, Tcp, IO }
import spray.can.parsing.SSLSessionInfoSupport
import spray.http.{ SetRequestTimeout, Confirmed, HttpRequestPart }
import spray.io._

private class HttpClientConnection(connectCommander: ActorRef,
                                   connect: Http.Connect,
                                   pipelineStage: RawPipelineStage[SslTlsContext],
                                   settings: ClientConnectionSettings) extends ConnectionHandler { actor ⇒
  import context.system
  import connect._

  log.debug("Attempting connection to {}", remoteAddress)

  IO(Tcp) ! Tcp.Connect(remoteAddress, localAddress, options)

  context.setReceiveTimeout(settings.connectingTimeout)

  // we cannot sensibly recover from crashes
  override def supervisorStrategy() = ExtraStrategies.stoppingStrategy

  def receive: Receive = {
    case connected: Tcp.Connected ⇒
      context.resetReceiveTimeout()
      log.debug("Connected to {}", connected.remoteAddress)
      val tcpConnection = sender
      // if sslEncryption is enabled we may need keepOpenOnPeerClosed
      tcpConnection ! Tcp.Register(self, keepOpenOnPeerClosed = connect.sslEncryption)
      context.watch(tcpConnection)
      connectCommander ! connected
      context.become(running(tcpConnection, pipelineStage, pipelineContext(connected), keepOpenOnPeerClosed = false))

    case Tcp.CommandFailed(_: Tcp.Connect) ⇒
      connectCommander ! Http.CommandFailed(connect)
      context.stop(self)

    case ReceiveTimeout ⇒
      log.warning("Configured connecting timeout of {} expired, stopping", settings.connectingTimeout)
      connectCommander ! Http.CommandFailed(connect)
      context.stop(self)
  }

  override def running(tcpConnection: ActorRef, pipelines: Pipelines): Receive =
    super.running(tcpConnection, pipelines) orElse {
      case x: HttpRequestPart                   ⇒ pipelines.commandPipeline(Http.MessageCommand(x))
      case x @ Confirmed(_: HttpRequestPart, _) ⇒ pipelines.commandPipeline(Http.MessageCommand(x))
      case x: SetRequestTimeout                 ⇒ pipelines.commandPipeline(CommandWrapper(x))
    }

  def pipelineContext(connected: Tcp.Connected) = new SslTlsContext {
    def actorContext = context
    def remoteAddress = connected.remoteAddress
    def localAddress = connected.localAddress
    def log = actor.log
    def sslEngine = if (connect.sslEncryption) sslEngineProvider(this) else None
  }
}

private object HttpClientConnection {

  def pipelineStage(settings: ClientConnectionSettings) = {
    import settings._
    ClientFrontend(requestTimeout) >>
      (responseChunkAggregationLimit > 0) ? ResponseChunkAggregation(responseChunkAggregationLimit) >>
      parserSettings.sslSessionInfoHeader ? SSLSessionInfoSupport >>
      ResponseParsing(parserSettings) >>
      RequestRendering(settings) >>
<<<<<<< HEAD
      (reapingCycle.isFinite && idleTimeout.isFinite) ? ConnectionTimeouts(idleTimeout) >>
      SslTlsSupport(parserSettings.sslSessionInfoHeader) >>
      (idleTimeout.isFinite || requestTimeout.isFinite) ? TickGenerator(reapingCycle)
=======
      ConnectionTimeouts(idleTimeout) ? (reapingCycle.isFinite && idleTimeout.isFinite) >>
      SslTlsSupport(maxEncryptionChunkSize, parserSettings.sslSessionInfoHeader) >>
      TickGenerator(reapingCycle) ? (idleTimeout.isFinite || requestTimeout.isFinite)
>>>>>>> 66d0edf8
  }

}
<|MERGE_RESOLUTION|>--- conflicted
+++ resolved
@@ -48,7 +48,7 @@
       tcpConnection ! Tcp.Register(self, keepOpenOnPeerClosed = connect.sslEncryption)
       context.watch(tcpConnection)
       connectCommander ! connected
-      context.become(running(tcpConnection, pipelineStage, pipelineContext(connected), keepOpenOnPeerClosed = false))
+      context.become(running(tcpConnection, pipelineStage, pipelineContext(connected)))
 
     case Tcp.CommandFailed(_: Tcp.Connect) ⇒
       connectCommander ! Http.CommandFailed(connect)
@@ -85,15 +85,9 @@
       parserSettings.sslSessionInfoHeader ? SSLSessionInfoSupport >>
       ResponseParsing(parserSettings) >>
       RequestRendering(settings) >>
-<<<<<<< HEAD
       (reapingCycle.isFinite && idleTimeout.isFinite) ? ConnectionTimeouts(idleTimeout) >>
-      SslTlsSupport(parserSettings.sslSessionInfoHeader) >>
+      SslTlsSupport(maxEncryptionChunkSize, parserSettings.sslSessionInfoHeader) >>
       (idleTimeout.isFinite || requestTimeout.isFinite) ? TickGenerator(reapingCycle)
-=======
-      ConnectionTimeouts(idleTimeout) ? (reapingCycle.isFinite && idleTimeout.isFinite) >>
-      SslTlsSupport(maxEncryptionChunkSize, parserSettings.sslSessionInfoHeader) >>
-      TickGenerator(reapingCycle) ? (idleTimeout.isFinite || requestTimeout.isFinite)
->>>>>>> 66d0edf8
   }
 
 }
