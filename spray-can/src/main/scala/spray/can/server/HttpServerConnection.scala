/*
 * Copyright © 2011-2013 the spray project <http://spray.io>
 *
 * Licensed under the Apache License, Version 2.0 (the "License");
 * you may not use this file except in compliance with the License.
 * You may obtain a copy of the License at
 *
 * http://www.apache.org/licenses/LICENSE-2.0
 *
 * Unless required by applicable law or agreed to in writing, software
 * distributed under the License is distributed on an "AS IS" BASIS,
 * WITHOUT WARRANTIES OR CONDITIONS OF ANY KIND, either express or implied.
 * See the License for the specific language governing permissions and
 * limitations under the License.
 */

package spray.can.server

import java.net.InetSocketAddress
import akka.util.Duration
import akka.actor.{ SupervisorStrategy, Terminated, ReceiveTimeout, ActorRef }
import akka.io.{ ExtraStrategies, Tcp }
import spray.can.server.StatsSupport.StatsHolder
import spray.io._
import spray.can.Http
import spray.can.parsing.SSLSessionInfoSupport
import spray.http.{ SetTimeoutTimeout, SetRequestTimeout }

private class HttpServerConnection(tcpConnection: ActorRef,
                                   userLevelListener: ActorRef,
                                   pipelineStage: RawPipelineStage[ServerFrontend.Context with SslTlsContext],
                                   remoteAddress: InetSocketAddress,
                                   localAddress: InetSocketAddress,
                                   settings: ServerSettings)(implicit val sslEngineProvider: ServerSSLEngineProvider)
    extends ConnectionHandler { actor ⇒

  userLevelListener ! Http.Connected(remoteAddress, localAddress)

  context.setReceiveTimeout(settings.registrationTimeout)

  // we cannot sensibly recover from crashes
  override def supervisorStrategy = ExtraStrategies.stoppingStrategy

  def receive: Receive = {
    // legacy, to support routing.HttpService without needing to depend on spray-can from spray-routing
    case Tcp.Register(handler, keepOpenOnPeerClosed, _) ⇒
      if (keepOpenOnPeerClosed)
        log.warning("Tcp.Register(keepOpenOnPeerClosed = true) not supported for HTTP connections")
      register(handler)
    case Http.Register(handler, fastPath) ⇒ register(handler, fastPath)

    case ReceiveTimeout ⇒
      log.warning("Configured registration timeout of {} expired, stopping", settings.registrationTimeout)
      tcpConnection ! Http.Close
      context.watch(tcpConnection)
      context.become {
        case _: Http.ConnectionClosed    ⇒ // ignore
        case Terminated(`tcpConnection`) ⇒ context.stop(self)
        case ReceiveTimeout              ⇒ context.stop(self)
      }
  }

  def register(handler: ActorRef, fastPath: Http.FastPath = Http.EmptyFastPath): Unit = {
    context.resetReceiveTimeout()
    tcpConnection ! Tcp.Register(self, keepOpenOnPeerClosed = true)
    context.watch(tcpConnection)
    context.watch(handler)
    context.become(running(tcpConnection, pipelineStage, pipelineContext(handler, fastPath)))
  }

  def pipelineContext(_handler: ActorRef, _fastPath: Http.FastPath) = new SslTlsContext with ServerFrontend.Context {
    def handler = _handler
    def fastPath = _fastPath
    def actorContext = context
    def remoteAddress = actor.remoteAddress
    def localAddress = actor.localAddress
    def log = actor.log
    def sslEngine = sslEngineProvider(this)
  }

  override def running(tcpConnection: ActorRef, pipelines: Pipelines): Receive =
    super.running(tcpConnection, pipelines) orElse {
      case x: SetRequestTimeout ⇒ pipelines.commandPipeline(CommandWrapper(x))
      case x: SetTimeoutTimeout ⇒ pipelines.commandPipeline(CommandWrapper(x))
    }
}

private object HttpServerConnection {

  /**
   * The HttpServerConnection pipeline setup:
   *
   * |------------------------------------------------------------------------------------------
   * | ServerFrontend: converts HttpMessagePart, Closed and SendCompleted events to
   * |                 MessageHandlerDispatch.DispatchCommand,
   * |                 generates HttpResponsePartRenderingContext
   * |------------------------------------------------------------------------------------------
   *    /\                                    |
   *    | HttpMessagePart                     | HttpResponsePartRenderingContext
   *    | IOServer.Closed                     | IOServer.Tell
   *    | IOServer.SentOK                     |
   *    | TickGenerator.Tick                  |
   *    |                                    \/
   * |------------------------------------------------------------------------------------------
   * | RequestChunkAggregation: listens to HttpMessagePart events, generates HttpRequest events
   * |------------------------------------------------------------------------------------------
   *    /\                                    |
   *    | HttpMessagePart                     | HttpResponsePartRenderingContext
   *    | IOServer.Closed                     | IOServer.Tell
   *    | IOServer.SentOK                     |
   *    | TickGenerator.Tick                  |
   *    |                                    \/
   * |------------------------------------------------------------------------------------------
   * | PipeliningLimiter: throttles incoming requests according to the PipeliningLimit, listens
   * |                    to HttpResponsePartRenderingContext commands and HttpRequestPart events,
   * |                    generates StopReading and ResumeReading commands
   * |------------------------------------------------------------------------------------------
   *    /\                                    |
   *    | HttpMessagePart                     | HttpResponsePartRenderingContext
   *    | IOServer.Closed                     | IOServer.Tell
   *    | IOServer.SentOK                     | IOServer.StopReading
   *    | TickGenerator.Tick                  | IOServer.ResumeReading
   *    |                                    \/
   * |------------------------------------------------------------------------------------------
   * | StatsSupport: listens to most commands and events to collect statistics
   * |------------------------------------------------------------------------------------------
   *    /\                                    |
   *    | HttpMessagePart                     | HttpResponsePartRenderingContext
   *    | IOServer.Closed                     | IOServer.Tell
   *    | IOServer.SentOK                     | IOServer.StopReading
   *    | TickGenerator.Tick                  | IOServer.ResumeReading
   *    |                                    \/
   * |------------------------------------------------------------------------------------------
   * | RemoteAddressHeaderSupport: add `Remote-Address` headers to incoming requests
   * |------------------------------------------------------------------------------------------
   *    /\                                    |
   *    | HttpMessagePart                     | HttpResponsePartRenderingContext
   *    | IOServer.Closed                     | IOServer.Tell
   *    | IOServer.SentOK                     | IOServer.StopReading
   *    | TickGenerator.Tick                  | IOServer.ResumeReading
   *    |                                    \/
   * |------------------------------------------------------------------------------------------
   * | SSLSessionInfoSupport: add `SSL-Session-Info` header to incoming requests
   * |------------------------------------------------------------------------------------------
   *    /\                                    |
   *    | HttpMessagePart                     | HttpResponsePartRenderingContext
   *    | IOServer.Closed                     | IOServer.Tell
   *    | IOServer.SentOK                     | IOServer.StopReading
   *    | TickGenerator.Tick                  | IOServer.ResumeReading
   *    | SslTlsSupport.SSLSessionEstablished |
   *    |                                    \/
   * |------------------------------------------------------------------------------------------
   * | RequestParsing: converts Received events to HttpMessagePart,
   * |                 generates HttpResponsePartRenderingContext (in case of errors)
   * |------------------------------------------------------------------------------------------
   *    /\                                    |
   *    | IOServer.Closed                     | HttpResponsePartRenderingContext
   *    | IOServer.SentOK                     | IOServer.Tell
   *    | IOServer.Received                   | IOServer.StopReading
   *    | TickGenerator.Tick                  | IOServer.ResumeReading
   *    | SslTlsSupport.SSLSessionEstablished |
   *    |                                    \/
   * |------------------------------------------------------------------------------------------
   * | ResponseRendering: converts HttpResponsePartRenderingContext
   * |                    to Send and Close commands
   * |------------------------------------------------------------------------------------------
   *    /\                                    |
   *    | IOServer.Closed                     | IOServer.Send
   *    | IOServer.SentOK                     | IOServer.Close
   *    | IOServer.Received                   | IOServer.Tell
   *    | TickGenerator.Tick                  | IOServer.StopReading
   *    | SslTlsSupport.SSLSessionEstablished | IOServer.ResumeReading
   *    |                                    \/
   * |------------------------------------------------------------------------------------------
   * | ConnectionTimeouts: listens to Received events and Send commands and
   * |                     TickGenerator.Tick, generates Close commands
   * |------------------------------------------------------------------------------------------
   *    /\                                    |
   *    | IOServer.Closed                     | IOServer.Send
   *    | IOServer.SentOK                     | IOServer.Close
   *    | IOServer.Received                   | IOServer.Tell
   *    | TickGenerator.Tick                  | IOServer.StopReading
   *    | SslTlsSupport.SSLSessionEstablished | IOServer.ResumeReading
   *    |                                    \/
   * |------------------------------------------------------------------------------------------
   * | SslTlsSupport: listens to event Send and Close commands and Received events,
   * |                provides transparent encryption/decryption in both directions
   * |------------------------------------------------------------------------------------------
   *    /\                                    |
   *    | IOServer.Closed                     | IOServer.Send
   *    | IOServer.SentOK                     | IOServer.Close
   *    | IOServer.Received                   | IOServer.Tell
   *    | TickGenerator.Tick                  | IOServer.StopReading
   *    |                                     | IOServer.ResumeReading
   *    |                                    \/
   * |------------------------------------------------------------------------------------------
   * | TickGenerator: listens to Closed events,
   * |                dispatches TickGenerator.Tick events to the head of the event PL
   * |------------------------------------------------------------------------------------------
   *    /\                                    |
   *    | IOServer.Closed                     | IOServer.Send
   *    | IOServer.SentOK                     | IOServer.Close
   *    | IOServer.Received                   | IOServer.Tell
   *    | TickGenerator.Tick                  | IOServer.StopReading
   *    |                                     | IOServer.ResumeReading
   *    |                                    \/
   */
  def pipelineStage(settings: ServerSettings, statsHolder: Option[StatsHolder]) = {
    import settings._
    import timeouts._
    ServerFrontend(settings) >>
      (requestChunkAggregationLimit > 0) ? RequestChunkAggregation(requestChunkAggregationLimit) >>
      (pipeliningLimit > 0) ? PipeliningLimiter(pipeliningLimit) >>
      statsSupport ? StatsSupport(statsHolder.get) >>
      remoteAddressHeader ? RemoteAddressHeaderSupport >>
      parserSettings.sslSessionInfoHeader ? SSLSessionInfoSupport >>
      RequestParsing(settings) >>
      ResponseRendering(settings) >>
<<<<<<< HEAD
      (reapingCycle.isFinite && idleTimeout.isFinite) ? ConnectionTimeouts(idleTimeout) >>
      sslEncryption ? SslTlsSupport(maxEncryptionChunkSize, parserSettings.sslSessionInfoHeader) >>
      (reapingCycle.isFinite && (idleTimeout.isFinite || requestTimeout.isFinite)) ? TickGenerator(reapingCycle) >>
      autoBackPressureEnabled ? BackPressureHandling(backpressureSettings.get.noAckRate, backpressureSettings.get.readingLowWatermark)
=======
      ConnectionTimeouts(idleTimeout) ? (reapingCycle.isFinite && idleTimeout.isFinite) >>
      PreventHalfClosedConnections(sslEncryption) >>
      SslTlsSupport(maxEncryptionChunkSize, parserSettings.sslSessionInfoHeader) ? sslEncryption >>
      TickGenerator(reapingCycle) ? (reapingCycle.isFinite && (idleTimeout.isFinite || requestTimeout.isFinite)) >>
      BackPressureHandling(backpressureSettings.get.noAckRate, backpressureSettings.get.readingLowWatermark) ? autoBackPressureEnabled
>>>>>>> 06efe9cf
  }
}<|MERGE_RESOLUTION|>--- conflicted
+++ resolved
@@ -216,17 +216,10 @@
       parserSettings.sslSessionInfoHeader ? SSLSessionInfoSupport >>
       RequestParsing(settings) >>
       ResponseRendering(settings) >>
-<<<<<<< HEAD
       (reapingCycle.isFinite && idleTimeout.isFinite) ? ConnectionTimeouts(idleTimeout) >>
+      PreventHalfClosedConnections(sslEncryption) >>
       sslEncryption ? SslTlsSupport(maxEncryptionChunkSize, parserSettings.sslSessionInfoHeader) >>
       (reapingCycle.isFinite && (idleTimeout.isFinite || requestTimeout.isFinite)) ? TickGenerator(reapingCycle) >>
       autoBackPressureEnabled ? BackPressureHandling(backpressureSettings.get.noAckRate, backpressureSettings.get.readingLowWatermark)
-=======
-      ConnectionTimeouts(idleTimeout) ? (reapingCycle.isFinite && idleTimeout.isFinite) >>
-      PreventHalfClosedConnections(sslEncryption) >>
-      SslTlsSupport(maxEncryptionChunkSize, parserSettings.sslSessionInfoHeader) ? sslEncryption >>
-      TickGenerator(reapingCycle) ? (reapingCycle.isFinite && (idleTimeout.isFinite || requestTimeout.isFinite)) >>
-      BackPressureHandling(backpressureSettings.get.noAckRate, backpressureSettings.get.readingLowWatermark) ? autoBackPressureEnabled
->>>>>>> 06efe9cf
   }
 }