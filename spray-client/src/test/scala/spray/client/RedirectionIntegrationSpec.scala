--- conflicted
+++ resolved
@@ -49,31 +49,21 @@
       Props {
         new Actor {
           def receive = {
-<<<<<<< HEAD
-            case x: Http.Connected ⇒ sender() ! Http.Register(self)
-            case x: HttpRequest if x.uri.path.toString == "/redirect-rel" ⇒ sender() ! redirectRel("/foo")
-            case x: HttpRequest if x.uri.path.toString == "/redirect-abs" ⇒ sender() ! redirectAbs(interfaceB, portB, "/foo")
-            case x: HttpRequest if x.uri.path.toString == "/base/redirect-rel-dot" ⇒ sender() ! redirectRel("./foo/../bar")
-            case x: HttpRequest if x.uri.path.toString == "/redirect-inf" ⇒ sender() ! redirectRel("/redirect-inf")
-            case x: HttpRequest ⇒ sender() ! HttpResponse(entity = "service-a" + x.uri.path.toString)
-            case _: Http.ConnectionClosed ⇒ // ignore
-=======
             case Http.Connected(peer, _) ⇒
               val perConnection = context.actorOf(Props(new PerConnectionActor(peer)))
-              sender ! Http.Register(perConnection)
+              sender() ! Http.Register(perConnection)
           }
 
           class PerConnectionActor(peer: InetSocketAddress) extends Actor {
             def receive = {
-              case x: HttpRequest if x.uri.path.toString == "/redirect-rel" ⇒ sender ! redirectRel("/foo/" + peer.getPort)
-              case x: HttpRequest if x.uri.path.toString == "/redirect-abs" ⇒ sender ! redirectAbs(interfaceB, portB, "/foo")
-              case x: HttpRequest if x.uri.path.toString == "/base/redirect-rel-dot" ⇒ sender ! redirectRel("./foo/../bar")
-              case x: HttpRequest if x.uri.path.toString == "/redirect-inf" ⇒ sender ! redirectRel("/redirect-inf")
-              case x: HttpRequest if x.uri.path.toString == s"/foo/${peer.getPort}" ⇒ sender ! HttpResponse(entity = "sameConnection")
-              case x: HttpRequest ⇒ sender ! HttpResponse(entity = "service-a" + x.uri.path.toString)
+              case x: HttpRequest if x.uri.path.toString == "/redirect-rel" ⇒ sender() ! redirectRel("/foo/" + peer.getPort)
+              case x: HttpRequest if x.uri.path.toString == "/redirect-abs" ⇒ sender() ! redirectAbs(interfaceB, portB, "/foo")
+              case x: HttpRequest if x.uri.path.toString == "/base/redirect-rel-dot" ⇒ sender() ! redirectRel("./foo/../bar")
+              case x: HttpRequest if x.uri.path.toString == "/redirect-inf" ⇒ sender() ! redirectRel("/redirect-inf")
+              case x: HttpRequest if x.uri.path.toString == s"/foo/${peer.getPort}" ⇒ sender() ! HttpResponse(entity = "sameConnection")
+              case x: HttpRequest ⇒ sender() ! HttpResponse(entity = "service-a" + x.uri.path.toString)
               case _: Http.ConnectionClosed ⇒ context.stop(self)
             }
->>>>>>> 24f9baca
           }
         }
       }
