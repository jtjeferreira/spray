--- conflicted
+++ resolved
@@ -29,16 +29,11 @@
 
   private case class CustomCacheDirective(name: String, content: Option[String])
       extends RequestDirective with ResponseDirective with ValueRenderable {
-    def render[R <: Rendering](r: R): r.type = content match {
+    def render[R <: Rendering](r: R): R = content match {
       case Some(s) ⇒ r ~~ name ~~ '=' ~~# s
       case None    ⇒ r ~~ name
     }
   }
-<<<<<<< HEAD
-  case class CustomCacheDirective(name_ : String, content: Option[String]) extends RequestDirective with ResponseDirective {
-    override val name = name_
-    override def value = name + content.map("=\"" + _ + '"').getOrElse("")
-=======
 
   def custom(name: String, content: Option[String]): RequestDirective with ResponseDirective =
     CustomCacheDirective(name, content)
@@ -53,44 +48,30 @@
   case object `no-transform` extends SingletonValueRenderable with RequestDirective with ResponseDirective
 
   case class `max-age`(deltaSeconds: Long) extends RequestDirective with ResponseDirective with ValueRenderable {
-    def render[R <: Rendering](r: R): r.type = r ~~ productPrefix ~~ '=' ~~ deltaSeconds
->>>>>>> af24d2fa
+    def render[R <: Rendering](r: R): R = r ~~ productPrefix ~~ '=' ~~ deltaSeconds
   }
 
   /* Requests only */
   case class `max-stale`(deltaSeconds: Option[Long]) extends RequestDirective with ValueRenderable {
-    def render[R <: Rendering](r: R): r.type = deltaSeconds match {
+    def render[R <: Rendering](r: R): R = deltaSeconds match {
       case Some(s) ⇒ r ~~ productPrefix ~~ '=' ~~ s
       case None    ⇒ r ~~ productPrefix
     }
   }
   case class `min-fresh`(deltaSeconds: Long) extends RequestDirective with ValueRenderable {
-    def render[R <: Rendering](r: R): r.type = r ~~ productPrefix ~~ '=' ~~ deltaSeconds
+    def render[R <: Rendering](r: R): R = r ~~ productPrefix ~~ '=' ~~ deltaSeconds
   }
   case object `only-if-cached` extends SingletonValueRenderable with RequestDirective
 
   /* Responses only */
-<<<<<<< HEAD
-  case object `public` extends ResponseDirective
-  case class `private`(fieldNames: Seq[String] = Nil) extends ResponseDirective {
-    override def value = name + (if (fieldNames.isEmpty) "" else fieldNames.mkString("=\"", ",", "\""))
-  }
-  case class `no-cache`(fieldNames: Seq[String] = Nil) extends ResponseDirective {
-    override def value = name + (if (fieldNames.isEmpty) "" else fieldNames.mkString("=\"", ",", "\""))
-  }
-  case object `must-revalidate` extends ResponseDirective
-  case object `proxy-revalidate` extends ResponseDirective
-  case class `s-maxage`(deltaSeconds: Long) extends ResponseDirective {
-    override def value = name + "=" + deltaSeconds
-=======
   case object `public` extends SingletonValueRenderable with ResponseDirective
 
   abstract class FieldNamesDirective extends Product with ValueRenderable {
     def fieldNames: Seq[String]
-    def render[R <: Rendering](r: R): r.type =
+    def render[R <: Rendering](r: R): R =
       if (fieldNames.nonEmpty) {
         r ~~ productPrefix ~~ '=' ~~ '"'
-        @tailrec def rec(i: Int = 0): r.type =
+        @tailrec def rec(i: Int = 0): R =
           if (i < fieldNames.length) {
             if (i > 0) r ~~ ','
             r.putEscaped(fieldNames(i))
@@ -104,7 +85,6 @@
   case object `must-revalidate` extends SingletonValueRenderable with ResponseDirective
   case object `proxy-revalidate` extends SingletonValueRenderable with ResponseDirective
   case class `s-maxage`(deltaSeconds: Long) extends ResponseDirective with ValueRenderable {
-    def render[R <: Rendering](r: R): r.type = r ~~ productPrefix ~~ '=' ~~ deltaSeconds
->>>>>>> af24d2fa
+    def render[R <: Rendering](r: R): R = r ~~ productPrefix ~~ '=' ~~ deltaSeconds
   }
 }