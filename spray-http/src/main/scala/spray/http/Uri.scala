--- conflicted
+++ resolved
@@ -90,47 +90,38 @@
    * Parses a valid URI string into a normalized URI reference as defined
    * by http://tools.ietf.org/html/rfc3986#section-4.1.
    * Percent-encoded octets are UTF-8 decoded.
-   * Accepts unencoded visible 7-bit ASCII characters in addition to the rfc.
-   * If the given string is not a valid URI the method throws an `IllegalUriException`.
-   */
-<<<<<<< HEAD
-  implicit def apply(input: String): Uri = apply(input: ParserInput)
-=======
-  implicit def apply(string: CharSequence): Uri = apply(string, UTF8, strict = false)
-
-  /**
-   * Parses a valid URI string into a normalized URI reference as defined
-   * by http://tools.ietf.org/html/rfc3986#section-4.1.
-   * Percent-encoded octets are UTF-8 decoded.
-   * If strict is `false`, accepts unencoded visible 7-bit ASCII characters in addition to the rfc.
-   * If the given string is not a valid URI the method throws an `IllegalUriException`.
-   */
-  def apply(string: CharSequence, strict: Boolean): Uri = apply(string, UTF8, strict)
->>>>>>> 26169daa
+   * Accepts unencoded visible 7-bit ASCII characters in addition to the RFC.
+   * If the given string is not a valid URI the method throws an `IllegalUriException`.
+   */
+  implicit def apply(input: String): Uri = apply(input: ParserInput, UTF8, strict = false)
 
   /**
    * Parses a valid URI string into a normalized URI reference as defined
    * by http://tools.ietf.org/html/rfc3986#section-4.1.
    * Percent-encoded octets are decoded using the given charset (where specified by the RFC).
-   * If strict is `false`, accepts unencoded visible 7-bit ASCII characters in addition to the rfc.
-   * If the given string is not a valid URI the method throws an `IllegalUriException`.
-   */
-<<<<<<< HEAD
-  def apply(input: ParserInput): Uri =
-    apply(input, UTF8)
+   * Accepts unencoded visible 7-bit ASCII characters in addition to the rfc.
+   * If the given string is not a valid URI the method throws an `IllegalUriException`.
+   */
+  def apply(input: ParserInput): Uri = apply(input, UTF8, strict = false)
 
   /**
    * Parses a valid URI string into a normalized URI reference as defined
    * by http://tools.ietf.org/html/rfc3986#section-4.1.
    * Percent-encoded octets are decoded using the given charset (where specified by the RFC).
-   * If the given string is not a valid URI the method throws an `IllegalUriException`.
-   */
-  def apply(input: ParserInput, charset: Charset): Uri =
-    new UriParser(input, charset).parseReference()
-=======
-  def apply(string: CharSequence, charset: Charset, strict: Boolean): Uri =
-    new UriParser(string, charset, strict).parseReference()
->>>>>>> 26169daa
+   * If strict is `false`, accepts unencoded visible 7-bit ASCII characters in addition to the RFC.
+   * If the given string is not a valid URI the method throws an `IllegalUriException`.
+   */
+  def apply(input: ParserInput, strict: Boolean): Uri = apply(input, UTF8, strict)
+
+  /**
+   * Parses a valid URI string into a normalized URI reference as defined
+   * by http://tools.ietf.org/html/rfc3986#section-4.1.
+   * Percent-encoded octets are decoded using the given charset (where specified by the RFC).
+   * If strict is `false`, accepts unencoded visible 7-bit ASCII characters in addition to the RFC.
+   * If the given string is not a valid URI the method throws an `IllegalUriException`.
+   */
+  def apply(input: ParserInput, charset: Charset, strict: Boolean): Uri =
+    new UriParser(input, charset, strict).parseReference()
 
   /**
    * Creates a new Uri instance from the given components.
@@ -162,46 +153,31 @@
   /**
    * Parses a string into a normalized absolute URI as defined by http://tools.ietf.org/html/rfc3986#section-4.3.
    * Percent-encoded octets are decoded using the given charset (where specified by the RFC).
-   * If strict is `false`, accepts unencoded visible 7-bit ASCII characters in addition to the rfc.
-   * If the given string is not a valid URI the method throws an `IllegalUriException`.
-   */
-<<<<<<< HEAD
-  def parseAbsolute(input: ParserInput, charset: Charset = UTF8): Uri =
-    new UriParser(input, charset).parseAbsolute()
-=======
-  def parseAbsolute(string: CharSequence, charset: Charset = UTF8, strict: Boolean = false): Uri =
-    new UriParser(string, charset, strict).parseAbsolute()
->>>>>>> 26169daa
+   * If strict is `false`, accepts unencoded visible 7-bit ASCII characters in addition to the RFC.
+   * If the given string is not a valid URI the method throws an `IllegalUriException`.
+   */
+  def parseAbsolute(input: ParserInput, charset: Charset = UTF8, strict: Boolean = false): Uri =
+    new UriParser(input, charset, strict).parseAbsolute()
 
   /**
    * Parses a string into a normalized URI reference that is immediately resolved against the given base URI as
    * defined by http://tools.ietf.org/html/rfc3986#section-5.2.
    * Note that the given base Uri must be absolute (i.e. define a scheme).
    * Percent-encoded octets are decoded using the given charset (where specified by the RFC).
-   * If strict is `false`, accepts unencoded visible 7-bit ASCII characters in addition to the rfc.
-   * If the given string is not a valid URI the method throws an `IllegalUriException`.
-   */
-<<<<<<< HEAD
-  def parseAndResolve(input: ParserInput, base: Uri, charset: Charset = UTF8): Uri =
-    new UriParser(input, charset).parseAndResolveReference(base)
-=======
-  def parseAndResolve(string: CharSequence, base: Uri, charset: Charset = UTF8, strict: Boolean = false): Uri =
+   * If strict is `false`, accepts unencoded visible 7-bit ASCII characters in addition to the RFC.
+   * If the given string is not a valid URI the method throws an `IllegalUriException`.
+   */
+  def parseAndResolve(string: ParserInput, base: Uri, charset: Charset = UTF8, strict: Boolean = false): Uri =
     new UriParser(string, charset, strict).parseAndResolveReference(base)
->>>>>>> 26169daa
 
   /**
    * Parses the given string into an HTTP request target URI as defined by
    * http://tools.ietf.org/html/draft-ietf-httpbis-p1-messaging-22#section-5.3.
-   * If strict is `false`, accepts unencoded visible 7-bit ASCII characters in addition to the rfc.
-   * If the given string is not a valid URI the method throws an `IllegalUriException`.
-   */
-<<<<<<< HEAD
-  def parseHttpRequestTarget(input: ParserInput, charset: Charset = UTF8): Uri =
-    new UriParser(input, charset).parseHttpRequestTarget()
-=======
-  def parseHttpRequestTarget(requestTarget: CharSequence, charset: Charset = UTF8, strict: Boolean = false): Uri =
+   * If strict is `false`, accepts unencoded visible 7-bit ASCII characters in addition to the RFC.
+   * If the given string is not a valid URI the method throws an `IllegalUriException`.
+   */
+  def parseHttpRequestTarget(requestTarget: ParserInput, charset: Charset = UTF8, strict: Boolean = false): Uri =
     new UriParser(requestTarget, charset, strict).parseHttpRequestTarget()
->>>>>>> 26169daa
 
   /**
    * Normalizes the given URI string by performing the following normalizations:
@@ -210,16 +186,11 @@
    * - percent-encoded octets are decoded if allowed, otherwise they are converted to uppercase hex notation
    * - `.` and `..` path segments are resolved as far as possible
    *
-   * If strict is `false`, accepts unencoded visible 7-bit ASCII characters in addition to the rfc.
-   * If the given string is not a valid URI the method throws an `IllegalUriException`.
-   */
-<<<<<<< HEAD
-  def normalize(input: ParserInput, charset: Charset = UTF8): String =
-    Uri(input, charset).toString(charset)
-=======
-  def normalize(uri: CharSequence, charset: Charset = UTF8, strict: Boolean = false): String =
-    Uri(uri, charset, strict).toString(charset)
->>>>>>> 26169daa
+   * If strict is `false`, accepts unencoded visible 7-bit ASCII characters in addition to the RFC.
+   * If the given string is not a valid URI the method throws an `IllegalUriException`.
+   */
+  def normalize(uri: ParserInput, charset: Charset = UTF8, strict: Boolean = false): String =
+    apply(uri, charset, strict).toString(charset)
 
   /**
    * Converts a set of URI components to an "effective HTTP request URI" as defined by
@@ -286,11 +257,7 @@
     }
     def apply(string: String, strict: Boolean = false): Host =
       if (!string.isEmpty) {
-<<<<<<< HEAD
-        val parser = new UriParser(string, UTF8)
-=======
-        val parser = new UriParser(string, strict = strict)
->>>>>>> 26169daa
+        val parser = new UriParser(string, UTF8, strict)
         import parser._
         complete("URI host", host)
         _host
@@ -438,13 +405,8 @@
      * Note that this method will never return Query.Empty, even for the empty String.
      * Empty strings will be parsed to `("", "") +: Query.Empty`
      */
-<<<<<<< HEAD
-    def apply(string: String): Query = {
-      val parser = new UriParser(string, UTF8)
-=======
     def apply(string: String, strict: Boolean = false): Query = {
-      val parser = new UriParser(string, strict = strict)
->>>>>>> 26169daa
+      val parser = new UriParser(string, UTF8, strict)
       import parser._
       complete("Query", query)
       _query
@@ -455,8 +417,8 @@
     }
     def apply(list: List[(String, String)]): Query = {
       @tailrec def queryFrom(l: List[(String, String)], query: Query = Query.Empty): Query = l match {
-        case Nil => query
-        case (key, value) :: xs => queryFrom(xs, Cons(key, value, query))
+        case Nil                ⇒ query
+        case (key, value) :: xs ⇒ queryFrom(xs, Cons(key, value, query))
       }
       queryFrom(list)
     }
