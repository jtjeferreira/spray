/*
 * Copyright (C) 2011-2013 spray.io
 *
 * Licensed under the Apache License, Version 2.0 (the "License");
 * you may not use this file except in compliance with the License.
 * You may obtain a copy of the License at
 *
 * http://www.apache.org/licenses/LICENSE-2.0
 *
 * Unless required by applicable law or agreed to in writing, software
 * distributed under the License is distributed on an "AS IS" BASIS,
 * WITHOUT WARRANTIES OR CONDITIONS OF ANY KIND, either express or implied.
 * See the License for the specific language governing permissions and
 * limitations under the License.
 */

package spray.httpx.unmarshalling

import java.io.{ ByteArrayOutputStream, ByteArrayInputStream }
import org.jvnet.mimepull.{ MIMEMessage, MIMEConfig }
import org.parboiled.common.FileUtils
import collection.JavaConverters._
import spray.http.parser.HttpParser
import spray.util._
import spray.http._
import MediaTypes._
import MediaRanges._
import HttpHeaders._
import HttpCharsets._
<<<<<<< HEAD
import akka.util.NonFatal
=======
>>>>>>> af24d2fa

trait MultipartUnmarshallers {

  private[this] val mimeParsingConfig = {
    val config = new MIMEConfig
    config.setMemoryThreshold(-1) // use only in-memory parsing
    config
  }

  private def convertMimeMessage(mimeMsg: MIMEMessage): Seq[BodyPart] = {
    mimeMsg.getAttachments.asScala.map { part ⇒
<<<<<<< HEAD
      val rawHeaders: List[HttpHeader] = part.getAllHeaders.asScala.map(h ⇒ RawHeader(h.getName, h.getValue))(collection.breakOut)
      HttpParser.parseHeaders(rawHeaders) match {
        case (Nil, headers) ⇒ BodyPart(
          headers = headers,
          entity = HttpBody(
            contentType = headers.mapFind {
              case `Content-Type`(t) ⇒ Some(t)
              case _                 ⇒ None
            }.getOrElse(ContentType(`text/plain`, `US-ASCII`)), // RFC 2046 section 5.1
            buffer = {
              val outputStream = new ByteArrayOutputStream
              FileUtils.copyAll(part.readOnce(), outputStream)
              outputStream.toByteArray
            }))
        case (errors, _) ⇒ sys.error("Multipart part contains illegal %s illegal header(s):\n%s"
=======
      val rawHeaders: List[HttpHeader] =
        part.getAllHeaders.asScala.map(h ⇒ RawHeader(h.getName, h.getValue))(collection.breakOut)
      HttpParser.parseHeaders(rawHeaders) match {
        case (Nil, headers) ⇒
          val contentType = headers.mapFind { case `Content-Type`(t) ⇒ Some(t); case _ ⇒ None }
            .getOrElse(ContentType(`text/plain`, `US-ASCII`)) // RFC 2046 section 5.1
          val outputStream = new ByteArrayOutputStream
          FileUtils.copyAll(part.readOnce(), outputStream)
          BodyPart(HttpEntity(contentType, outputStream.toByteArray), headers)
        case (errors, _) ⇒ sys.error("Multipart part contains %s illegal header(s):\n%s"
>>>>>>> af24d2fa
          .format(errors.size, errors.mkString("\n")))
      }
    }(collection.breakOut)
  }

  implicit val MultipartContentUnmarshaller = Unmarshaller[MultipartContent](`multipart/*`) {
    case HttpBody(contentType, buffer) ⇒
      contentType.mediaType.asInstanceOf[MultipartMediaType].boundary match {
        case Some(boundary) ⇒
          val mimeMsg = new MIMEMessage(new ByteArrayInputStream(buffer), boundary, mimeParsingConfig)
          MultipartContent(convertMimeMessage(mimeMsg))
        case None ⇒ sys.error("Content-Type with a multipart media type must have a 'boundary' parameter")
      }
    case EmptyEntity ⇒ MultipartContent.Empty
  }

  implicit val MultipartFormDataUnmarshaller = new SimpleUnmarshaller[MultipartFormData] {
    val canUnmarshalFrom = ContentTypeRange(`multipart/form-data`) :: Nil

<<<<<<< HEAD
    def unmarshal(entity: HttpEntity) = {
      MultipartContentUnmarshaller(entity).right.flatMap { mpContent ⇒
        try Right(MultipartFormData(mpContent.parts.map(part ⇒ nameOf(part) -> part)(collection.breakOut)))
        catch {
          case NonFatal(ex) ⇒ Left(MalformedContent("Illegal multipart/form-data content: " + ex.getMessage, ex))
=======
    def unmarshal(entity: HttpEntity) =
      MultipartContentUnmarshaller(entity).right.flatMap { mpContent ⇒
        try Right(MultipartFormData(mpContent.parts.map(part ⇒ nameOf(part) -> part)(collection.breakOut)))
        catch {
          case NonFatal(ex) ⇒
            Left(MalformedContent("Illegal multipart/form-data content: " + ex.getMessage.nullAsEmpty, ex))
>>>>>>> af24d2fa
        }
      }

    def nameOf(part: BodyPart): String =
      part.headers.mapFind {
        case `Content-Disposition`("form-data", parms) ⇒ parms.get("name")
        case _                                         ⇒ None
<<<<<<< HEAD
      }.getOrElse(sys.error("unnamed body part (no Content-Disposition header or no 'name' parameter)"))
    }
=======
      } getOrElse sys.error("unnamed body part (no Content-Disposition header or no 'name' parameter)")
>>>>>>> af24d2fa
  }
}

object MultipartUnmarshallers extends MultipartUnmarshallers<|MERGE_RESOLUTION|>--- conflicted
+++ resolved
@@ -19,7 +19,8 @@
 import java.io.{ ByteArrayOutputStream, ByteArrayInputStream }
 import org.jvnet.mimepull.{ MIMEMessage, MIMEConfig }
 import org.parboiled.common.FileUtils
-import collection.JavaConverters._
+import scala.collection.JavaConverters._
+import akka.util.NonFatal
 import spray.http.parser.HttpParser
 import spray.util._
 import spray.http._
@@ -27,10 +28,6 @@
 import MediaRanges._
 import HttpHeaders._
 import HttpCharsets._
-<<<<<<< HEAD
-import akka.util.NonFatal
-=======
->>>>>>> af24d2fa
 
 trait MultipartUnmarshallers {
 
@@ -42,23 +39,6 @@
 
   private def convertMimeMessage(mimeMsg: MIMEMessage): Seq[BodyPart] = {
     mimeMsg.getAttachments.asScala.map { part ⇒
-<<<<<<< HEAD
-      val rawHeaders: List[HttpHeader] = part.getAllHeaders.asScala.map(h ⇒ RawHeader(h.getName, h.getValue))(collection.breakOut)
-      HttpParser.parseHeaders(rawHeaders) match {
-        case (Nil, headers) ⇒ BodyPart(
-          headers = headers,
-          entity = HttpBody(
-            contentType = headers.mapFind {
-              case `Content-Type`(t) ⇒ Some(t)
-              case _                 ⇒ None
-            }.getOrElse(ContentType(`text/plain`, `US-ASCII`)), // RFC 2046 section 5.1
-            buffer = {
-              val outputStream = new ByteArrayOutputStream
-              FileUtils.copyAll(part.readOnce(), outputStream)
-              outputStream.toByteArray
-            }))
-        case (errors, _) ⇒ sys.error("Multipart part contains illegal %s illegal header(s):\n%s"
-=======
       val rawHeaders: List[HttpHeader] =
         part.getAllHeaders.asScala.map(h ⇒ RawHeader(h.getName, h.getValue))(collection.breakOut)
       HttpParser.parseHeaders(rawHeaders) match {
@@ -69,7 +49,6 @@
           FileUtils.copyAll(part.readOnce(), outputStream)
           BodyPart(HttpEntity(contentType, outputStream.toByteArray), headers)
         case (errors, _) ⇒ sys.error("Multipart part contains %s illegal header(s):\n%s"
->>>>>>> af24d2fa
           .format(errors.size, errors.mkString("\n")))
       }
     }(collection.breakOut)
@@ -89,20 +68,12 @@
   implicit val MultipartFormDataUnmarshaller = new SimpleUnmarshaller[MultipartFormData] {
     val canUnmarshalFrom = ContentTypeRange(`multipart/form-data`) :: Nil
 
-<<<<<<< HEAD
-    def unmarshal(entity: HttpEntity) = {
-      MultipartContentUnmarshaller(entity).right.flatMap { mpContent ⇒
-        try Right(MultipartFormData(mpContent.parts.map(part ⇒ nameOf(part) -> part)(collection.breakOut)))
-        catch {
-          case NonFatal(ex) ⇒ Left(MalformedContent("Illegal multipart/form-data content: " + ex.getMessage, ex))
-=======
     def unmarshal(entity: HttpEntity) =
       MultipartContentUnmarshaller(entity).right.flatMap { mpContent ⇒
         try Right(MultipartFormData(mpContent.parts.map(part ⇒ nameOf(part) -> part)(collection.breakOut)))
         catch {
           case NonFatal(ex) ⇒
             Left(MalformedContent("Illegal multipart/form-data content: " + ex.getMessage.nullAsEmpty, ex))
->>>>>>> af24d2fa
         }
       }
 
@@ -110,12 +81,7 @@
       part.headers.mapFind {
         case `Content-Disposition`("form-data", parms) ⇒ parms.get("name")
         case _                                         ⇒ None
-<<<<<<< HEAD
-      }.getOrElse(sys.error("unnamed body part (no Content-Disposition header or no 'name' parameter)"))
-    }
-=======
       } getOrElse sys.error("unnamed body part (no Content-Disposition header or no 'name' parameter)")
->>>>>>> af24d2fa
   }
 }
 
