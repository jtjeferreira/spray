/*
 * Copyright © 2011-2013 the spray project <http://spray.io>
 *
 * Licensed under the Apache License, Version 2.0 (the "License");
 * you may not use this file except in compliance with the License.
 * You may obtain a copy of the License at
 *
 * http://www.apache.org/licenses/LICENSE-2.0
 *
 * Unless required by applicable law or agreed to in writing, software
 * distributed under the License is distributed on an "AS IS" BASIS,
 * WITHOUT WARRANTIES OR CONDITIONS OF ANY KIND, either express or implied.
 * See the License for the specific language governing permissions and
 * limitations under the License.
 */

package spray.httpx.marshalling

import java.util.Random
import scala.collection.immutable.ListMap
import org.specs2.mutable.Specification
import spray.util._
import spray.http._
import MediaTypes._
import HttpCharsets._
import HttpHeaders._

class MultipartMarshallersSpec extends Specification with MultipartMarshallers {

  protected class FixedRandom extends Random {
    override def nextBytes(array: Array[Byte]): Unit = "my-stable-boundary".getBytes("UTF-8").copyToArray(array)
  }
  override protected val multipartBoundaryRandom = new FixedRandom // fix for stable value

  sequential // required for stable random sequence

  "The MultipartContentMarshaller" should {

    "correctly marshal to multipart content with one empty part" in {
      marshal(MultipartContent(Seq(BodyPart("")))) === Right {
        HttpEntity(
          contentType = ContentType(`multipart/mixed` withBoundary randomBoundary),
<<<<<<< HEAD
          string = """--%1$s
                     |--%1$s--""".stripMargin.replace(EOL, "\r\n") format randomBoundary)
=======
          string = result {
            s"""|--$randomBoundary
                |--$randomBoundary--"""
          })
>>>>>>> 1ec33d19
      }
    }

    "correctly marshal multipart content with one part" in {
      marshal {
        MultipartContent {
          Seq(
            BodyPart(
              entity = HttpEntity(ContentType(`text/plain`, `UTF-8`), "test@there.com"),
              headers = `Content-Disposition`("form-data", Map("name" -> "email")) :: Nil))
        }
      } === Right {
<<<<<<< HEAD
        HttpEntity(ContentType(`multipart/mixed` withBoundary randomBoundary),
          """--%1$s
            |Content-Disposition: form-data; name=email
            |Content-Type: text/plain; charset=UTF-8
            |
            |test@there.com
            |--%1$s--""".stripMargin.replace(EOL, "\r\n") format randomBoundary)
=======
        HttpEntity(
          contentType = ContentType(`multipart/mixed` withBoundary randomBoundary),
          string = result {
            s"""|--$randomBoundary
                |Content-Disposition: form-data; name=email
                |Content-Type: text/plain; charset=UTF-8
                |
                |test@there.com
                |--$randomBoundary--"""
          })
>>>>>>> 1ec33d19
      }
    }

    "correctly marshal multipart content with two different parts" in {
      marshal {
        MultipartContent {
          Seq(
            BodyPart(HttpEntity(ContentType(`text/plain`, Some(`US-ASCII`)), "first part, with a trailing linebreak\r\n")),
            BodyPart(
              HttpEntity(ContentType(`application/octet-stream`), "filecontent"),
              RawHeader("Content-Transfer-Encoding", "binary") :: Nil))
        }
      } === Right {
<<<<<<< HEAD
        HttpEntity(ContentType(`multipart/mixed` withBoundary randomBoundary),
          """--%1$s
            |Content-Type: text/plain; charset=US-ASCII
            |
            |first part, with a trailing linebreak
            |
            |--%1$s
            |Content-Transfer-Encoding: binary
            |Content-Type: application/octet-stream
            |
            |filecontent
            |--%1$s--""".stripMargin.replace(EOL, "\r\n") format randomBoundary)
=======
        HttpEntity(
          contentType = ContentType(`multipart/mixed` withBoundary randomBoundary),
          string = result {
            s"""|--$randomBoundary
                |Content-Type: text/plain; charset=US-ASCII
                |
                |first part, with a trailing linebreak
                |
                |--$randomBoundary
                |Content-Transfer-Encoding: binary
                |Content-Type: application/octet-stream
                |
                |filecontent
                |--$randomBoundary--"""
          })
>>>>>>> 1ec33d19
      }
    }
  }

  "The MultipartFormDataMarshaller" should {

    "correctly marshal 'multipart/form-data' with two fields" in {
      marshal(MultipartFormData(ListMap("surname" -> BodyPart("Mike"), "age" -> BodyPart(marshal(<int>42</int>).get)))) ===
        Right {
          HttpEntity(
            contentType = ContentType(`multipart/form-data` withBoundary randomBoundary),
<<<<<<< HEAD
            string = """|--%1$s
                        |Content-Disposition: form-data; name=surname
                        |Content-Type: text/plain; charset=UTF-8
                        |
                        |Mike
                        |--%1$s
                        |Content-Disposition: form-data; name=age
                        |Content-Type: text/xml; charset=UTF-8
                        |
                        |<int>42</int>
                        |--%1$s--""".stripMargin.replace(EOL, "\r\n") format randomBoundary)
=======
            string = result {
              s"""|--$randomBoundary
                  |Content-Disposition: form-data; name=surname
                  |Content-Type: text/plain; charset=UTF-8
                  |
                  |Mike
                  |--$randomBoundary
                  |Content-Disposition: form-data; name=age
                  |Content-Type: text/xml; charset=UTF-8
                  |
                  |<int>42</int>
                  |--$randomBoundary--"""
            })
>>>>>>> 1ec33d19
        }
    }

    "correctly marshal 'multipart/form-data' with two fields having a custom Content-Disposition" in {
      marshal(MultipartFormData(Seq(
        BodyPart(
          HttpEntity(`text/csv`, "name,age\r\n\"John Doe\",20\r\n"),
          List(`Content-Disposition`("form-data", Map("name" -> "attachment[0]", "filename" -> "attachment.csv")))),
        BodyPart(
          HttpEntity("name,age\r\n\"John Doe\",20\r\n".getBytes),
          List(
            `Content-Disposition`("form-data", Map("name" -> "attachment[1]", "filename" -> "attachment.csv")),
            RawHeader("Content-Transfer-Encoding", "binary")))))) ===
        Right {
          HttpEntity(
            contentType = ContentType(`multipart/form-data` withBoundary randomBoundary),
<<<<<<< HEAD
            string = """--%1$s
                       |Content-Disposition: form-data; name="attachment[0]"; filename=attachment.csv
                       |Content-Type: text/csv
                       |
                       |name,age
                       |"John Doe",20
                       |
                       |--%1$s
                       |Content-Disposition: form-data; name="attachment[1]"; filename=attachment.csv
                       |Content-Transfer-Encoding: binary
                       |Content-Type: application/octet-stream
                       |
                       |name,age
                       |"John Doe",20
                       |
                       |--%1$s--""".stripMargin.replace(EOL, "\r\n") format randomBoundary)
=======
            string = result {
              s"""|--$randomBoundary
                  |Content-Disposition: form-data; name="attachment[0]"; filename=attachment.csv
                  |Content-Type: text/csv
                  |
                  |name,age
                  |"John Doe",20
                  |
                  |--$randomBoundary
                  |Content-Disposition: form-data; name="attachment[1]"; filename=attachment.csv
                  |Content-Transfer-Encoding: binary
                  |Content-Type: application/octet-stream
                  |
                  |name,age
                  |"John Doe",20
                  |
                  |--$randomBoundary--"""
            })
>>>>>>> 1ec33d19
        }
    }

  }

  def result(body: String) = body.stripMarginWithNewline("\r\n")
}<|MERGE_RESOLUTION|>--- conflicted
+++ resolved
@@ -40,15 +40,10 @@
       marshal(MultipartContent(Seq(BodyPart("")))) === Right {
         HttpEntity(
           contentType = ContentType(`multipart/mixed` withBoundary randomBoundary),
-<<<<<<< HEAD
-          string = """--%1$s
-                     |--%1$s--""".stripMargin.replace(EOL, "\r\n") format randomBoundary)
-=======
           string = result {
-            s"""|--$randomBoundary
-                |--$randomBoundary--"""
-          })
->>>>>>> 1ec33d19
+            """--%1$s
+              |--%1$s--"""
+          }.format(randomBoundary))
       }
     }
 
@@ -61,26 +56,15 @@
               headers = `Content-Disposition`("form-data", Map("name" -> "email")) :: Nil))
         }
       } === Right {
-<<<<<<< HEAD
         HttpEntity(ContentType(`multipart/mixed` withBoundary randomBoundary),
-          """--%1$s
-            |Content-Disposition: form-data; name=email
-            |Content-Type: text/plain; charset=UTF-8
-            |
-            |test@there.com
-            |--%1$s--""".stripMargin.replace(EOL, "\r\n") format randomBoundary)
-=======
-        HttpEntity(
-          contentType = ContentType(`multipart/mixed` withBoundary randomBoundary),
-          string = result {
-            s"""|--$randomBoundary
-                |Content-Disposition: form-data; name=email
-                |Content-Type: text/plain; charset=UTF-8
-                |
-                |test@there.com
-                |--$randomBoundary--"""
-          })
->>>>>>> 1ec33d19
+          result {
+            """--%1$s
+              |Content-Disposition: form-data; name=email
+              |Content-Type: text/plain; charset=UTF-8
+              |
+              |test@there.com
+              |--%1$s--"""
+          }.format(randomBoundary))
       }
     }
 
@@ -94,9 +78,9 @@
               RawHeader("Content-Transfer-Encoding", "binary") :: Nil))
         }
       } === Right {
-<<<<<<< HEAD
         HttpEntity(ContentType(`multipart/mixed` withBoundary randomBoundary),
-          """--%1$s
+          result {
+            """--%1$s
             |Content-Type: text/plain; charset=US-ASCII
             |
             |first part, with a trailing linebreak
@@ -106,24 +90,8 @@
             |Content-Type: application/octet-stream
             |
             |filecontent
-            |--%1$s--""".stripMargin.replace(EOL, "\r\n") format randomBoundary)
-=======
-        HttpEntity(
-          contentType = ContentType(`multipart/mixed` withBoundary randomBoundary),
-          string = result {
-            s"""|--$randomBoundary
-                |Content-Type: text/plain; charset=US-ASCII
-                |
-                |first part, with a trailing linebreak
-                |
-                |--$randomBoundary
-                |Content-Transfer-Encoding: binary
-                |Content-Type: application/octet-stream
-                |
-                |filecontent
-                |--$randomBoundary--"""
-          })
->>>>>>> 1ec33d19
+            |--%1$s--"""
+          }.format(randomBoundary))
       }
     }
   }
@@ -135,33 +103,19 @@
         Right {
           HttpEntity(
             contentType = ContentType(`multipart/form-data` withBoundary randomBoundary),
-<<<<<<< HEAD
-            string = """|--%1$s
-                        |Content-Disposition: form-data; name=surname
-                        |Content-Type: text/plain; charset=UTF-8
-                        |
-                        |Mike
-                        |--%1$s
-                        |Content-Disposition: form-data; name=age
-                        |Content-Type: text/xml; charset=UTF-8
-                        |
-                        |<int>42</int>
-                        |--%1$s--""".stripMargin.replace(EOL, "\r\n") format randomBoundary)
-=======
             string = result {
-              s"""|--$randomBoundary
-                  |Content-Disposition: form-data; name=surname
-                  |Content-Type: text/plain; charset=UTF-8
-                  |
-                  |Mike
-                  |--$randomBoundary
-                  |Content-Disposition: form-data; name=age
-                  |Content-Type: text/xml; charset=UTF-8
-                  |
-                  |<int>42</int>
-                  |--$randomBoundary--"""
-            })
->>>>>>> 1ec33d19
+              """|--%1$s
+                |Content-Disposition: form-data; name=surname
+                |Content-Type: text/plain; charset=UTF-8
+                |
+                |Mike
+                |--%1$s
+                |Content-Disposition: form-data; name=age
+                |Content-Type: text/xml; charset=UTF-8
+                |
+                |<int>42</int>
+                |--%1$s--"""
+            }.format(randomBoundary))
         }
     }
 
@@ -178,43 +132,24 @@
         Right {
           HttpEntity(
             contentType = ContentType(`multipart/form-data` withBoundary randomBoundary),
-<<<<<<< HEAD
-            string = """--%1$s
-                       |Content-Disposition: form-data; name="attachment[0]"; filename=attachment.csv
-                       |Content-Type: text/csv
-                       |
-                       |name,age
-                       |"John Doe",20
-                       |
-                       |--%1$s
-                       |Content-Disposition: form-data; name="attachment[1]"; filename=attachment.csv
-                       |Content-Transfer-Encoding: binary
-                       |Content-Type: application/octet-stream
-                       |
-                       |name,age
-                       |"John Doe",20
-                       |
-                       |--%1$s--""".stripMargin.replace(EOL, "\r\n") format randomBoundary)
-=======
             string = result {
-              s"""|--$randomBoundary
-                  |Content-Disposition: form-data; name="attachment[0]"; filename=attachment.csv
-                  |Content-Type: text/csv
-                  |
-                  |name,age
-                  |"John Doe",20
-                  |
-                  |--$randomBoundary
-                  |Content-Disposition: form-data; name="attachment[1]"; filename=attachment.csv
-                  |Content-Transfer-Encoding: binary
-                  |Content-Type: application/octet-stream
-                  |
-                  |name,age
-                  |"John Doe",20
-                  |
-                  |--$randomBoundary--"""
-            })
->>>>>>> 1ec33d19
+              """--%1$s
+                |Content-Disposition: form-data; name="attachment[0]"; filename=attachment.csv
+                |Content-Type: text/csv
+                |
+                |name,age
+                |"John Doe",20
+                |
+                |--%1$s
+                |Content-Disposition: form-data; name="attachment[1]"; filename=attachment.csv
+                |Content-Transfer-Encoding: binary
+                |Content-Type: application/octet-stream
+                |
+                |name,age
+                |"John Doe",20
+                |
+                |--%1$s--"""
+            }.format(randomBoundary))
         }
     }
 
