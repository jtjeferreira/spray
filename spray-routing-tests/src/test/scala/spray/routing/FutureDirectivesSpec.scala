--- conflicted
+++ resolved
@@ -26,36 +26,21 @@
 
   "The `onComplete` directive" should {
     "properly unwrap a Future in the success case" in {
-<<<<<<< HEAD
       Get() ~> onComplete(Promise.successful("yes")) { echoComplete } ~> check {
-        entityAs[String] === "Right(yes)"
+        responseAs[String] === "Right(yes)"
       }
     }
     "properly unwrap a Future in the failure case" in {
       Get() ~> onComplete(Promise.failed[String](new RuntimeException("no"))) { echoComplete } ~> check {
-        entityAs[String] === "Left(java.lang.RuntimeException: no)"
-=======
-      Get() ~> onComplete(Future.successful("yes")) { echoComplete } ~> check {
-        responseAs[String] === "Success(yes)"
-      }
-    }
-    "properly unwrap a Future in the failure case" in {
-      Get() ~> onComplete(Future.failed(new RuntimeException("no"))) { echoComplete } ~> check {
-        responseAs[String] === "Failure(java.lang.RuntimeException: no)"
->>>>>>> 05a297c0
+        responseAs[String] === "Left(java.lang.RuntimeException: no)"
       }
     }
   }
 
   "The `onSuccess` directive" should {
     "properly unwrap a Future in the success case" in {
-<<<<<<< HEAD
       Get() ~> onSuccess(Promise.successful("yes")) { echoComplete } ~> check {
-        entityAs[String] === "yes"
-=======
-      Get() ~> onSuccess(Future.successful("yes")) { echoComplete } ~> check {
         responseAs[String] === "yes"
->>>>>>> 05a297c0
       }
     }
     "throw an exception in the failure case" in {
@@ -67,23 +52,13 @@
 
   "The `onFailure` directive" should {
     "properly unwrap a Future in the success case" in {
-<<<<<<< HEAD
       Get() ~> onFailure(Promise.successful("yes")) { echoComplete } ~> check {
-        entityAs[String] === "yes"
+        responseAs[String] === "yes"
       }
     }
     "throw an exception in the failure case" in {
       Get() ~> onFailure(Promise.failed[String](TestException)) { echoComplete } ~> check {
-        entityAs[String] === "spray.routing.FutureDirectivesSpec$TestException$"
-=======
-      Get() ~> onFailure(Future.successful("yes")) { echoComplete } ~> check {
-        responseAs[String] === "yes"
-      }
-    }
-    "throw an exception in the failure case" in {
-      Get() ~> onFailure(Future.failed[String](TestException)) { echoComplete } ~> check {
         responseAs[String] === "spray.routing.FutureDirectivesSpec$TestException$"
->>>>>>> 05a297c0
       }
     }
   }
