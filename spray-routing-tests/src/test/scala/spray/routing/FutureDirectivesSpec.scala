--- conflicted
+++ resolved
@@ -48,15 +48,15 @@
       }
     }
     "correct catch exception in the success case" in {
-      Get() ~> onComplete(Future.successful("ok")) { throwTestException("EX when ") } ~> check {
+      Get() ~> onComplete(Promise.successful("ok")) { throwTestException("EX when ") } ~> check {
         status === StatusCodes.InternalServerError
-        responseAs[String] === "Oops. spray.routing.FutureDirectivesSpec$TestException: EX when Success(ok)"
+        responseAs[String] === "Oops. spray.routing.FutureDirectivesSpec$TestException: EX when Right(ok)"
       }
     }
     "correct catch exception in the failure case" in {
-      Get() ~> onComplete(Future.failed(new RuntimeException("no"))) { throwTestException("EX when ") } ~> check {
+      Get() ~> onComplete(Promise.failed[String](new RuntimeException("no"))) { throwTestException("EX when ") } ~> check {
         status === StatusCodes.InternalServerError
-        responseAs[String] === "Oops. spray.routing.FutureDirectivesSpec$TestException: EX when Failure(java.lang.RuntimeException: no)"
+        responseAs[String] === "Oops. spray.routing.FutureDirectivesSpec$TestException: EX when Left(java.lang.RuntimeException: no)"
       }
     }
   }
@@ -73,13 +73,13 @@
       }
     }
     "correct catch exception in the success case" in {
-      Get() ~> onSuccess(Future.successful("ok")) { throwTestException("EX when ") } ~> check {
+      Get() ~> onSuccess(Promise.successful("ok")) { throwTestException("EX when ") } ~> check {
         status === StatusCodes.InternalServerError
         responseAs[String] === "Oops. spray.routing.FutureDirectivesSpec$TestException: EX when ok"
       }
     }
     "correct catch exception in the failure case" in {
-      Get() ~> onSuccess(Future.failed(TestException)) { throwTestException("EX when ") } ~> check {
+      Get() ~> onSuccess(Promise.failed[String](TestException)) { throwTestException("EX when ") } ~> check {
         status === StatusCodes.InternalServerError
         responseAs[String] === "There was an internal server error."
       }
@@ -93,25 +93,20 @@
       }
     }
     "throw an exception in the failure case" in {
-<<<<<<< HEAD
       Get() ~> onFailure(Promise.failed[String](TestException)) { echoComplete } ~> check {
-        responseAs[String] === "spray.routing.FutureDirectivesSpec$TestException$"
-=======
-      Get() ~> onFailure(Future.failed[String](TestException)) { echoComplete } ~> check {
         responseAs[String] === "spray.routing.FutureDirectivesSpec$TestException$: XXX"
       }
     }
     "correct catch exception in the success case" in {
-      Get() ~> onFailure(Future.successful("ok")) { throwTestException("EX when ") } ~> check {
+      Get() ~> onFailure(Promise.successful("ok")) { throwTestException("EX when ") } ~> check {
         status === StatusCodes.OK
         responseAs[String] === "ok"
       }
     }
     "correct catch exception in the failure case" in {
-      Get() ~> onFailure(Future.failed[String](TestException)) { throwTestException("EX when ") } ~> check {
+      Get() ~> onFailure(Promise.failed[String](TestException)) { throwTestException("EX when ") } ~> check {
         status === StatusCodes.InternalServerError
         responseAs[String] === "Oops. spray.routing.FutureDirectivesSpec$TestException: EX when spray.routing.FutureDirectivesSpec$TestException$: XXX"
->>>>>>> 1ec33d19
       }
     }
   }
