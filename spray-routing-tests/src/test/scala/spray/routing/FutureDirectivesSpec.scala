/*
 * Copyright © 2011-2013 the spray project <http://spray.io>
 *
 * Licensed under the Apache License, Version 2.0 (the "License");
 * you may not use this file except in compliance with the License.
 * You may obtain a copy of the License at
 *
 * http://www.apache.org/licenses/LICENSE-2.0
 *
 * Unless required by applicable law or agreed to in writing, software
 * distributed under the License is distributed on an "AS IS" BASIS,
 * WITHOUT WARRANTIES OR CONDITIONS OF ANY KIND, either express or implied.
 * See the License for the specific language governing permissions and
 * limitations under the License.
 */

package spray.routing

import akka.dispatch.{ Promise, Future }
import spray.http.StatusCodes
import spray.util.SingletonException

class FutureDirectivesSpec extends RoutingSpec {

  object TestException extends SingletonException

  "The `onComplete` directive" should {
    "properly unwrap a Future in the success case" in {
<<<<<<< HEAD
      Get() ~> onComplete(Promise.successful("yes")) { echoComplete } ~> check {
        responseAs[String] === "Right(yes)"
=======
      var i = 0
      def nextNumber() = { i += 1; i }
      val route = onComplete(Future.successful(nextNumber())) { echoComplete }
      Get() ~> route ~> check {
        responseAs[String] === "Success(1)"
      }
      Get() ~> route ~> check {
        responseAs[String] === "Success(2)"
>>>>>>> be262b00
      }
    }
    "properly unwrap a Future in the failure case" in {
      Get() ~> onComplete(Promise.failed[String](new RuntimeException("no"))) { echoComplete } ~> check {
        responseAs[String] === "Left(java.lang.RuntimeException: no)"
      }
    }
  }

  "The `onSuccess` directive" should {
    "properly unwrap a Future in the success case" in {
      Get() ~> onSuccess(Promise.successful("yes")) { echoComplete } ~> check {
        responseAs[String] === "yes"
      }
    }
    "throw an exception in the failure case" in {
      Get() ~> onSuccess(Promise.failed[String](TestException)) { echoComplete } ~> check {
        status === StatusCodes.InternalServerError
      }
    }
  }

  "The `onFailure` directive" should {
    "properly unwrap a Future in the success case" in {
      Get() ~> onFailure(Promise.successful("yes")) { echoComplete } ~> check {
        responseAs[String] === "yes"
      }
    }
    "throw an exception in the failure case" in {
      Get() ~> onFailure(Promise.failed[String](TestException)) { echoComplete } ~> check {
        responseAs[String] === "spray.routing.FutureDirectivesSpec$TestException$"
      }
    }
  }

}<|MERGE_RESOLUTION|>--- conflicted
+++ resolved
@@ -26,19 +26,14 @@
 
   "The `onComplete` directive" should {
     "properly unwrap a Future in the success case" in {
-<<<<<<< HEAD
-      Get() ~> onComplete(Promise.successful("yes")) { echoComplete } ~> check {
-        responseAs[String] === "Right(yes)"
-=======
       var i = 0
       def nextNumber() = { i += 1; i }
-      val route = onComplete(Future.successful(nextNumber())) { echoComplete }
+      val route = onComplete(Promise.successful(nextNumber())) { echoComplete }
       Get() ~> route ~> check {
-        responseAs[String] === "Success(1)"
+        responseAs[String] === "Right(1)"
       }
       Get() ~> route ~> check {
-        responseAs[String] === "Success(2)"
->>>>>>> be262b00
+        responseAs[String] === "Right(2)"
       }
     }
     "properly unwrap a Future in the failure case" in {
