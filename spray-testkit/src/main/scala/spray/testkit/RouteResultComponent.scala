/*
 * Copyright (C) 2011-2013 spray.io
 *
 * Licensed under the Apache License, Version 2.0 (the "License");
 * you may not use this file except in compliance with the License.
 * You may obtain a copy of the License at
 *
 * http://www.apache.org/licenses/LICENSE-2.0
 *
 * Unless required by applicable law or agreed to in writing, software
 * distributed under the License is distributed on an "AS IS" BASIS,
 * WITHOUT WARRANTIES OR CONDITIONS OF ANY KIND, either express or implied.
 * See the License for the specific language governing permissions and
 * limitations under the License.
 */

package spray.testkit

<<<<<<< HEAD
import java.util.concurrent.{ TimeUnit, CountDownLatch }
import scala.collection.mutable.ListBuffer
import akka.util.Duration
import akka.util.duration._
=======
import java.util.concurrent.CountDownLatch
import concurrent.duration._
import scala.collection.mutable.ListBuffer
>>>>>>> af24d2fa
import akka.actor.{ Status, ActorRefFactory, ActorRef }
import akka.spray.UnregisteredActorRef
import spray.routing.{ RejectionHandler, Rejected, Rejection }
import spray.http._

trait RouteResultComponent {

  def failTest(msg: String): Nothing

  /**
   * A receptacle for the response, rejections and potentially generated response chunks created by a route.
   */
  class RouteResult(timeout: Duration)(implicit actorRefFactory: ActorRefFactory) {
    private[this] var _response: Option[HttpResponse] = None
    private[this] var _rejections: Option[List[Rejection]] = None
    private[this] val _chunks = ListBuffer.empty[MessageChunk]
    private[this] var _closingExtension = ""
    private[this] var _trailer: List[HttpHeader] = Nil
    private[this] val latch = new CountDownLatch(1)
    private[this] var virginal = true

    private[testkit] val handler = new UnregisteredActorRef(actorRefFactory) {
      def handle(message: Any)(implicit sender: ActorRef) {
        def verifiedSender =
          if (sender != null) sender else sys.error("Received message " + message + " from unknown sender (null)")
        message match {
          case HttpMessagePartWrapper(x: HttpResponse, _) ⇒
            saveResult(Right(x))
            latch.countDown()
          case Rejected(rejections) ⇒
            saveResult(Left(rejections))
            latch.countDown()
<<<<<<< HEAD
          case HttpMessagePartWrapper(ChunkedResponseStart(x), sentAck) ⇒
            saveResult(Right(x))
            sentAck.foreach(verifiedSender.tell(_, this))
          case HttpMessagePartWrapper(x: MessageChunk, sentAck) ⇒
            synchronized { _chunks += x }
            sentAck.foreach(verifiedSender.tell(_, this))
          case HttpMessagePartWrapper(ChunkedMessageEnd(extensions, trailer), _) ⇒
            synchronized { _closingExtensions = extensions; _trailer = trailer }
=======
          case HttpMessagePartWrapper(ChunkedResponseStart(x), ack) ⇒
            saveResult(Right(x))
            ack.foreach(verifiedSender.tell(_, this))
          case HttpMessagePartWrapper(x: MessageChunk, ack) ⇒
            synchronized { _chunks += x }
            ack.foreach(verifiedSender.tell(_, this))
          case HttpMessagePartWrapper(ChunkedMessageEnd(extension, trailer), _) ⇒
            synchronized { _closingExtension = extension; _trailer = trailer }
>>>>>>> af24d2fa
            latch.countDown()
          case Status.Failure(error) ⇒
            sys.error("Route produced exception: " + error)
          case x ⇒
            sys.error("Received invalid route response: " + x)
        }
      }
    }

    private[testkit] def awaitResult: this.type = {
      latch.await(timeout.toMillis, TimeUnit.MILLISECONDS)
      this
    }

    private def saveResult(result: Either[List[Rejection], HttpResponse]) {
      synchronized {
        if (!virginal) failTest("Route completed/rejected more than once")
        result match {
          case Right(resp) ⇒ _response = Some(resp)
          case Left(rejs)  ⇒ _rejections = Some(rejs)
        }
        virginal = false
      }
    }

    private def failNotCompletedNotRejected(): Nothing =
      failTest("Request was neither completed nor rejected within " + timeout)

    def handled: Boolean = synchronized { _response.isDefined }
    def response: HttpResponse = synchronized {
      _response.getOrElse {
        _rejections.foreach {
          RejectionHandler.applyTransformations(_) match {
            case Nil ⇒ failTest("Request was not handled")
            case r   ⇒ failTest("Request was rejected with " + r)
          }
        }
        failNotCompletedNotRejected()
      }
    }
    def rejections: List[Rejection] = synchronized {
      _rejections.getOrElse {
        _response.foreach(resp ⇒ failTest("Request was not rejected, response was " + resp))
        failNotCompletedNotRejected()
      }
    }
    def chunks: List[MessageChunk] = synchronized { _chunks.toList }
    def closingExtension = synchronized { _closingExtension }
    def trailer = synchronized { _trailer }

    def ~>[T](f: RouteResult ⇒ T): T = f(this)
  }

  case class RouteTestTimeout(duration: Duration)

  object RouteTestTimeout {
<<<<<<< HEAD
    implicit val default = RouteTestTimeout(1.second)
=======
    implicit val default = RouteTestTimeout(1 second span)
>>>>>>> af24d2fa
  }
}<|MERGE_RESOLUTION|>--- conflicted
+++ resolved
@@ -16,20 +16,14 @@
 
 package spray.testkit
 
-<<<<<<< HEAD
 import java.util.concurrent.{ TimeUnit, CountDownLatch }
 import scala.collection.mutable.ListBuffer
-import akka.util.Duration
-import akka.util.duration._
-=======
-import java.util.concurrent.CountDownLatch
-import concurrent.duration._
-import scala.collection.mutable.ListBuffer
->>>>>>> af24d2fa
 import akka.actor.{ Status, ActorRefFactory, ActorRef }
 import akka.spray.UnregisteredActorRef
 import spray.routing.{ RejectionHandler, Rejected, Rejection }
 import spray.http._
+import akka.util.duration._
+import akka.util.FiniteDuration
 
 trait RouteResultComponent {
 
@@ -38,7 +32,7 @@
   /**
    * A receptacle for the response, rejections and potentially generated response chunks created by a route.
    */
-  class RouteResult(timeout: Duration)(implicit actorRefFactory: ActorRefFactory) {
+  class RouteResult(timeout: FiniteDuration)(implicit actorRefFactory: ActorRefFactory) {
     private[this] var _response: Option[HttpResponse] = None
     private[this] var _rejections: Option[List[Rejection]] = None
     private[this] val _chunks = ListBuffer.empty[MessageChunk]
@@ -58,16 +52,6 @@
           case Rejected(rejections) ⇒
             saveResult(Left(rejections))
             latch.countDown()
-<<<<<<< HEAD
-          case HttpMessagePartWrapper(ChunkedResponseStart(x), sentAck) ⇒
-            saveResult(Right(x))
-            sentAck.foreach(verifiedSender.tell(_, this))
-          case HttpMessagePartWrapper(x: MessageChunk, sentAck) ⇒
-            synchronized { _chunks += x }
-            sentAck.foreach(verifiedSender.tell(_, this))
-          case HttpMessagePartWrapper(ChunkedMessageEnd(extensions, trailer), _) ⇒
-            synchronized { _closingExtensions = extensions; _trailer = trailer }
-=======
           case HttpMessagePartWrapper(ChunkedResponseStart(x), ack) ⇒
             saveResult(Right(x))
             ack.foreach(verifiedSender.tell(_, this))
@@ -76,7 +60,6 @@
             ack.foreach(verifiedSender.tell(_, this))
           case HttpMessagePartWrapper(ChunkedMessageEnd(extension, trailer), _) ⇒
             synchronized { _closingExtension = extension; _trailer = trailer }
->>>>>>> af24d2fa
             latch.countDown()
           case Status.Failure(error) ⇒
             sys.error("Route produced exception: " + error)
@@ -130,13 +113,9 @@
     def ~>[T](f: RouteResult ⇒ T): T = f(this)
   }
 
-  case class RouteTestTimeout(duration: Duration)
+  case class RouteTestTimeout(duration: FiniteDuration)
 
   object RouteTestTimeout {
-<<<<<<< HEAD
     implicit val default = RouteTestTimeout(1.second)
-=======
-    implicit val default = RouteTestTimeout(1 second span)
->>>>>>> af24d2fa
   }
 }