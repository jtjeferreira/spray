/*
 * Copyright © 2011-2013 the spray project <http://spray.io>
 *
 * Licensed under the Apache License, Version 2.0 (the "License");
 * you may not use this file except in compliance with the License.
 * You may obtain a copy of the License at
 *
 * http://www.apache.org/licenses/LICENSE-2.0
 *
 * Unless required by applicable law or agreed to in writing, software
 * distributed under the License is distributed on an "AS IS" BASIS,
 * WITHOUT WARRANTIES OR CONDITIONS OF ANY KIND, either express or implied.
 * See the License for the specific language governing permissions and
 * limitations under the License.
 */

package spray.util.pimps

import com.typesafe.config.Config
import akka.util.Duration

class PimpedConfig(underlying: Config) {

  def getDuration(path: String): Duration = underlying.getString(path) match {
    case "infinite" ⇒ Duration.Inf
    case x          ⇒ Duration(x)
  }

  def getPossiblyInfiniteInt(path: String): Int = underlying.getString(path) match {
    case "infinite" ⇒ Int.MaxValue
    case x          ⇒ underlying.getInt(path)
  }

  def getIntBytes(path: String): Int = {
    val value: Long = underlying getBytes path
    if (value <= Int.MaxValue) value.toInt
<<<<<<< HEAD
    else sys.error("Config setting " + path + " must not be larger than " + Int.MaxValue)
=======
    else sys.error(s"Config setting '$path' must not be larger than ${Int.MaxValue}")
>>>>>>> 66d0edf8
  }

  def getPossiblyInfiniteIntBytes(path: String): Int = underlying.getString(path) match {
    case "infinite" ⇒ Int.MaxValue
    case x          ⇒ getIntBytes(path)
  }
  def getPossiblyInfiniteLongBytes(path: String): Long = underlying.getString(path) match {
    case "infinite" ⇒ Long.MaxValue
    case x          ⇒ getIntBytes(path)
  }
}<|MERGE_RESOLUTION|>--- conflicted
+++ resolved
@@ -34,11 +34,7 @@
   def getIntBytes(path: String): Int = {
     val value: Long = underlying getBytes path
     if (value <= Int.MaxValue) value.toInt
-<<<<<<< HEAD
-    else sys.error("Config setting " + path + " must not be larger than " + Int.MaxValue)
-=======
-    else sys.error(s"Config setting '$path' must not be larger than ${Int.MaxValue}")
->>>>>>> 66d0edf8
+    else sys.error("Config setting '" + path + "' must not be larger than " + Int.MaxValue)
   }
 
   def getPossiblyInfiniteIntBytes(path: String): Int = underlying.getString(path) match {
